# -*- coding: utf-8 -*-
# Pitivi video editor
# Copyright (c) 2005, Edward Hervey <bilboed@bilboed.com>
#
# This program is free software; you can redistribute it and/or
# modify it under the terms of the GNU Lesser General Public
# License as published by the Free Software Foundation; either
# version 2.1 of the License, or (at your option) any later version.
#
# This program is distributed in the hope that it will be useful,
# but WITHOUT ANY WARRANTY; without even the implied warranty of
# MERCHANTABILITY or FITNESS FOR A PARTICULAR PURPOSE.  See the GNU
# Lesser General Public License for more details.
#
# You should have received a copy of the GNU Lesser General Public
# License along with this program; if not, write to the
# Free Software Foundation, Inc., 51 Franklin St, Fifth Floor,
# Boston, MA 02110-1301, USA.
"""Pitivi's main window."""
import os
from gettext import gettext as _
from urllib.parse import unquote

from gi.repository import Gio
from gi.repository import Gtk

from pitivi.configure import get_pixmap_dir
from pitivi.dialogs.about import AboutDialog
from pitivi.dialogs.prefs import PreferencesDialog
from pitivi.editorperspective import EditorPerspective
from pitivi.greeterperspective import GreeterPerspective
from pitivi.settings import GlobalSettings
from pitivi.utils.loggable import Loggable
from pitivi.utils.misc import show_user_manual


GlobalSettings.addConfigOption('mainWindowX',
                               section="main-window",
                               key="X", default=0, type_=int)
GlobalSettings.addConfigOption('mainWindowY',
                               section="main-window",
                               key="Y", default=0, type_=int)
GlobalSettings.addConfigOption('mainWindowWidth',
                               section="main-window",
                               key="width", default=-1, type_=int)
GlobalSettings.addConfigOption('mainWindowHeight',
                               section="main-window",
                               key="height", default=-1, type_=int)

GlobalSettings.addConfigSection('export')
GlobalSettings.addConfigOption('lastExportFolder',
                               section='export',
                               key="last-export-folder",
                               environment="PITIVI_EXPORT_FOLDER",
                               default=os.path.expanduser("~"))

GlobalSettings.addConfigSection("version")
GlobalSettings.addConfigOption('displayCounter',
                               section='version',
                               key='info-displayed-counter',
                               default=0)
GlobalSettings.addConfigOption('lastCurrentVersion',
                               section='version',
                               key='last-current-version',
                               default='')


class MainWindow(Gtk.ApplicationWindow, Loggable):
    """Pitivi's main window.

    It manages the UI and handles the switch between different perspectives,
    such as the default GreeterPerspective, and the EditorPerspective.

    Attributes:
        app (Pitivi): The app.
    """

    def __init__(self, app):
        gtksettings = Gtk.Settings.get_default()
        gtksettings.set_property("gtk-application-prefer-dark-theme", True)
        theme = gtksettings.get_property("gtk-theme-name")
        os.environ["GTK_THEME"] = theme + ":dark"

        # Pulseaudio "role"
        # (http://0pointer.de/blog/projects/tagging-audio.htm)
        os.environ["PULSE_PROP_media.role"] = "production"
        os.environ["PULSE_PROP_application.icon_name"] = "pitivi"

        Gtk.IconTheme.get_default().append_search_path(get_pixmap_dir())

        Gtk.ApplicationWindow.__init__(self)
        Loggable.__init__(self)

        self.log("Creating main window")

        self.app = app
        self.greeter = GreeterPerspective(app)
        self.editor = EditorPerspective(app)
        self.__perspective = None
        self.help_action = None
        self.about_action = None
        self.main_menu_action = None

        app.project_manager.connect("new-project-loading",
                                    self.__new_project_loading_cb)
        app.project_manager.connect("new-project-failed",
                                    self.__new_project_failed_cb)
        app.project_manager.connect("project-closed", self.__project_closed_cb)

    def setup_ui(self):
        """Sets up the various perspectives's UI."""
        self.log("Setting up the perspectives.")

        self.set_icon_name("pitivi")
        self.__check_screen_constraints()
        self.__set_keyboard_shortcuts()

        self.greeter.setup_ui()
        self.editor.setup_ui()

        width = self.app.settings.mainWindowWidth
        height = self.app.settings.mainWindowHeight

        if height == -1 and width == -1:
            self.maximize()
        else:
            self.set_default_size(width, height)
            self.move(self.app.settings.mainWindowX, self.app.settings.mainWindowY)

        self.connect("configure-event", self.__configure_cb)
        self.connect("delete-event", self.__delete_cb)

    def __check_screen_constraints(self):
        """Measures the approximate minimum size required by the main window.

        Shrinks some widgets to fit better on smaller screen resolutions.
        """
        # This code works, but keep in mind get_preferred_size's output
        # is only an approximation. As of 2015, GTK still does not have
        # a way, even with client-side decorations, to tell us the exact
        # minimum required dimensions of a window.
        min_size, _ = self.get_preferred_size()
        screen_width = self.get_screen().get_width()
        screen_height = self.get_screen().get_height()
        self.debug("Minimum UI size is %sx%s", min_size.width, min_size.height)
        self.debug("Screen size is %sx%s", screen_width, screen_height)
        if min_size.width >= 0.9 * screen_width:
            self.medialibrary.activateCompactMode()
            self.viewer.activateCompactMode()
            min_size, _ = self.get_preferred_size()
            self.info("Minimum UI size has been reduced to %sx%s",
                      min_size.width, min_size.height)

    def __set_keyboard_shortcuts(self):
        self.app.shortcuts.register_group("win", _("Project"), position=20)

        self.help_action = Gio.SimpleAction.new("help", None)
        self.help_action.connect("activate", self.__user_manual_cb)
        self.add_action(self.help_action)
        self.app.shortcuts.add("win.help", ["F1"], _("Help"), group="app")

        self.about_action = Gio.SimpleAction.new("about", None)
        self.about_action.connect("activate", self.__about_cb)
        self.add_action(self.about_action)
        self.app.shortcuts.add("win.about", ["<Primary><Shift>a"],
                               _("About"), group="app")

        self.main_menu_action = Gio.SimpleAction.new("menu-button", None)
        self.main_menu_action.connect("activate", self.__menu_cb)
        self.add_action(self.main_menu_action)
        self.app.shortcuts.add("win.menu-button", ["F10"],
                               _("Show the menu button content"), group="app")

        self.preferences_action = Gio.SimpleAction.new("preferences", None)
        self.preferences_action.connect("activate", self.__preferences_cb)
        self.add_action(self.preferences_action)
<<<<<<< HEAD
        self.app.shortcuts.add("win.preferences", ["<Primary>comma"], _("Preferences"), group="app")
=======
<<<<<<< HEAD
        self.app.shortcuts.add("win.preferences", ["<Primary>comma"], _("Preferences"), group="app")
=======
        self.app.shortcuts.add("win.preferences", ["F9"], _("Preferences"), group="app")
>>>>>>> 4e27544c... added preferences keyboard shortcut
>>>>>>> eb54010f

    @staticmethod
    def __user_manual_cb(unused_action, unused_param):
        show_user_manual()

    def __about_cb(self, unused_action, unused_param):
        about_dialog = AboutDialog(self.app)
        about_dialog.show()

    def __menu_cb(self, unused_action, unused_param):
        active = not self.__perspective.menu_button.get_active()
        self.__perspective.menu_button.set_active(active)

    def __preferences_cb(self, unused_action, unused_param):
        PreferencesDialog(self.app).run()

    def __configure_cb(self, unused_widget, unused_event):
        """Saves the main window position and size."""
        # Takes window manager decorations into account.
        position = self.get_position()
        self.app.settings.mainWindowX = position.root_x
        self.app.settings.mainWindowY = position.root_y

        # Does not include the size of the window manager decorations.
        size = self.get_size()
        self.app.settings.mainWindowWidth = size.width
        self.app.settings.mainWindowHeight = size.height

    def __delete_cb(self, unused_widget, unused_data=None):
        self.app.settings.mainWindowHPanePosition = self.editor.secondhpaned.get_position()
        self.app.settings.mainWindowMainHPanePosition = self.editor.mainhpaned.get_position()
        self.app.settings.mainWindowVPanePosition = self.editor.toplevel_widget.get_position()

        if not self.app.shutdown():
            return True
        return False

    def __new_project_loading_cb(self, unused_project_manager, unused_project):
        self.show_perspective(self.editor)

    def __new_project_failed_cb(self, unused_project_manager, uri, reason):
        project_filename = unquote(uri.split("/")[-1])
        dialog = Gtk.MessageDialog(transient_for=self,
                                   modal=True,
                                   message_type=Gtk.MessageType.ERROR,
                                   buttons=Gtk.ButtonsType.OK,
                                   text=_('Unable to load project "%s"') % project_filename)
        dialog.set_property("secondary-use-markup", True)
        dialog.set_property("secondary-text", unquote(str(reason)))
        dialog.set_transient_for(self)
        dialog.run()
        dialog.destroy()
        self.show_perspective(self.greeter)

    def __project_closed_cb(self, unused_project_manager, unused_project):
        self.show_perspective(self.greeter)

    def show_perspective(self, perspective):
        """Displays the specified perspective."""
        if self.__perspective is perspective:
            return
        if self.__perspective:
            # Remove the current perspective before adding the
            # specified perspective because we can only add one
            # toplevel widget to the main window at a time.
            self.remove(self.__perspective.toplevel_widget)
        self.log("Displaying perspective: %s", type(perspective).__name__)
        self.__perspective = perspective
        self.set_titlebar(perspective.headerbar)
        self.add(perspective.toplevel_widget)
        perspective.refresh()<|MERGE_RESOLUTION|>--- conflicted
+++ resolved
@@ -174,15 +174,9 @@
         self.preferences_action = Gio.SimpleAction.new("preferences", None)
         self.preferences_action.connect("activate", self.__preferences_cb)
         self.add_action(self.preferences_action)
-<<<<<<< HEAD
         self.app.shortcuts.add("win.preferences", ["<Primary>comma"], _("Preferences"), group="app")
-=======
-<<<<<<< HEAD
-        self.app.shortcuts.add("win.preferences", ["<Primary>comma"], _("Preferences"), group="app")
-=======
-        self.app.shortcuts.add("win.preferences", ["F9"], _("Preferences"), group="app")
->>>>>>> 4e27544c... added preferences keyboard shortcut
->>>>>>> eb54010f
+        
+
 
     @staticmethod
     def __user_manual_cb(unused_action, unused_param):
